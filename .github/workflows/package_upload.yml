--- conflicted
+++ resolved
@@ -1,59 +1,56 @@
-name: Build & Upload Python Package
-
-on: 
-  release:
-    types: [published]
-
-jobs:
-
-  pypi-build-n-publish:
-    runs-on: ubuntu-latest
-    steps:
-    - name: Checkout
-      uses: actions/checkout@v1
-    - name: Set up Python 3.8
-      uses: actions/setup-python@v1
-      with:
-        python-version: 3.8
-    - name: Install dependencies
-      run: |
-          python -m pip install setuptools --user
-          python -m pip install build --user
-          python -m pip install twine --user
-    - name: Build distribution
-      run: |
-          python setup.py sdist
-<<<<<<< HEAD
-=======
-          ./setup.py bdist_wheel
->>>>>>> a22b07bc
-    - name: Publish distribution to PyPI
-      uses: pypa/gh-action-pypi-publish@release/v1
-      with:
-        user: __token__
-        password: ${{ secrets.PYPI_API_TOKEN }}
-          
-  conda-build-n-publish:
-    runs-on: ubuntu-latest
-    steps:
-    - name: Checkout
-      uses: actions/checkout@v1
-    - name: Set up Python 3.8
-      uses: actions/setup-python@v1
-      with:
-        python-version: 3.8
-    - name: Get DeerLab version
-      run: echo "DEERLAB_VERSION=$(cat VERSION)" >> $GITHUB_ENV
-    - name: Update version in Conda metadata 
-      uses: jacobtomlinson/gha-find-replace@master
-      with:
-        find: "VERSION"
-        replace: ${{env.DEERLAB_VERSION}}
-        include: "conda.recipe/meta.yaml" 
-    - name: Build & Publish to Anaconda
-      uses: ./.github/actions/conda_build_publish_package
-      with:
-        subdir: 'conda.recipe'
-        anacondatoken: ${{ secrets.ANACONDA_TOKEN }}
-        platforms: 'osx-64 linux-32 linux-64 win-32 win-64'
+name: Build & Upload Python Package
+
+on: 
+  release:
+    types: [published]
+
+jobs:
+
+  pypi-build-n-publish:
+    runs-on: ubuntu-latest
+    steps:
+    - name: Checkout
+      uses: actions/checkout@v1
+    - name: Set up Python 3.8
+      uses: actions/setup-python@v1
+      with:
+        python-version: 3.8
+    - name: Install dependencies
+      run: |
+          python -m pip install setuptools --user
+          python -m pip install build --user
+          python -m pip install twine --user
+    - name: Build distribution
+      run: |
+          python setup.py sdist
+          ./setup.py bdist_wheel
+    - name: Publish distribution to PyPI
+      uses: pypa/gh-action-pypi-publish@release/v1
+      with:
+        user: __token__
+        password: ${{ secrets.PYPI_API_TOKEN }}
+          
+  conda-build-n-publish:
+    runs-on: ubuntu-latest
+    steps:
+    - name: Checkout
+      uses: actions/checkout@v1
+    - name: Set up Python 3.8
+      uses: actions/setup-python@v1
+      with:
+        python-version: 3.8
+    - name: Get DeerLab version
+      run: echo "DEERLAB_VERSION=$(cat VERSION)" >> $GITHUB_ENV
+    - name: Update version in Conda metadata 
+      uses: jacobtomlinson/gha-find-replace@master
+      with:
+        find: "VERSION"
+        replace: ${{env.DEERLAB_VERSION}}
+        include: "conda.recipe/meta.yaml" 
+    - name: Build & Publish to Anaconda
+      uses: ./.github/actions/conda_build_publish_package
+      with:
+        subdir: 'conda.recipe'
+        anacondatoken: ${{ secrets.ANACONDA_TOKEN }}
+        platforms: 'osx-64 linux-32 linux-64 win-32 win-64'
         python: '3.6 3.7 3.8 3.9 3.10'