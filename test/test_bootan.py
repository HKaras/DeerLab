--- conflicted
+++ resolved
@@ -1,149 +1,144 @@
-
-import numpy as np
-from deerlab import dipolarkernel, whitegaussnoise, fitparamodel, bootan
-from deerlab.dd_models import dd_gauss
-
-
-def test_basics():
-# ======================================================================
-    "Check the basic functionality of the bootstrapping"
-
-    t = np.linspace(0,5,200)
-    r = np.linspace(2,6,300)
-    P = dd_gauss(r,[4, 0.8])
-    K = dipolarkernel(t,r)
-    Vexp = K@P + whitegaussnoise(t,0.01)
-
-    par0 = [3, 0.5]
-    Vmodel = lambda par: K@dd_gauss(r,par)
-    fit = fitparamodel(Vexp,Vmodel,par0)
-    Vfit = Vmodel(fit.param)
-
-
-    def bootfcn(V):
-        fit = fitparamodel(V,Vmodel,par0)
-        return fit.param
-
-    paruq = bootan(bootfcn,Vexp,Vfit,10)
-
-    assert all(abs(paruq.mean - fit.param) < 1e-2)
-# ======================================================================
-
-
-def test_resampling():
-# ======================================================================
-    "Check that both bootstrap resampling method yield similar results"
-
-    t = np.linspace(0,5,200)
-    r = np.linspace(2,6,300)
-    P = dd_gauss(r,[4, 0.8])
-    K = dipolarkernel(t,r)
-    Vexp = K@P + whitegaussnoise(t,0.01)
-
-    par0 = [3, 0.5]
-    Vmodel = lambda par: K@dd_gauss(r,par)
-    fit = fitparamodel(Vexp,Vmodel,par0)
-    Vfit = Vmodel(fit.param)
-
-
-    def bootfcn(V):
-        fit = fitparamodel(V,Vmodel,par0)
-        return fit.param
-
-    paruq1 = bootan(bootfcn,Vexp,Vfit,10,resampling='residual')
-    paruq2 = bootan(bootfcn,Vexp,Vfit,10,resampling='gaussian')
-
-
-    assert all(abs(paruq1.mean - paruq2.mean) < 1.5e-2)
-# ======================================================================
-
-
-def test_multiple_ouputs():
-# ======================================================================
-    "Check that both bootstrap handles the correct number outputs"
-
-    t = np.linspace(0,5,200)
-    r = np.linspace(2,6,300)
-    P = dd_gauss(r,[4, 0.8])
-    K = dipolarkernel(t,r)
-    Vexp = K@P + whitegaussnoise(t,0.01)
-
-    par0 = [3, 0.5]
-    Vmodel = lambda par: K@dd_gauss(r,par)
-    fit = fitparamodel(Vexp,Vmodel,par0)
-    Vfit = Vmodel(fit.param)
-
-
-    def bootfcn(V):
-        fit = fitparamodel(V,Vmodel,par0)
-        Pfit = dd_gauss(r,fit.param)
-        return fit.param, Pfit
-
-    paruq1 = bootan(bootfcn,Vexp,Vfit,4)
-
-
-    assert len(paruq1)==2
-# ======================================================================
-
-
-def test_multiple_datasets():
-# ======================================================================
-    "Check bootstrapping when using multiple input datasets"
-
-    t1 = np.linspace(0,5,200)
-    t2 = np.linspace(-0.5,3,300)
-    r = np.linspace(2,6,300)
-    P = dd_gauss(r,[4, 0.8])
-    K1 = dipolarkernel(t1,r)
-    K2 = dipolarkernel(t2,r)
-
-    Vexp1 = K1@P + whitegaussnoise(t1,0.01)
-    Vexp2 = K2@P + whitegaussnoise(t2,0.02)
-
-    def Vmodel(par):
-        V1 = K1@dd_gauss(r,par)
-        V2 = K2@dd_gauss(r,par)
-        return [V1,V2]
-
-    par0 = [3, 0.5]
-    fit = fitparamodel([Vexp1,Vexp2],Vmodel,par0)
-    Vfit1,Vfit2 = Vmodel(fit.param)
-
-    def bootfcn(V):
-        fit = fitparamodel(V,Vmodel,par0)
-        return fit.param
-
-    paruq = bootan(bootfcn,[Vexp1,Vexp2],[Vfit1,Vfit2],10)
-
-    assert all(abs(paruq.mean - fit.param) < 1e-2)
-<<<<<<< HEAD
-# ======================================================================
-
-
-def test_parallelization():
-# ======================================================================
-    "Check that bootan can run with multiple cores"
-
-    t = np.linspace(0,5,200)
-    r = np.linspace(2,6,300)
-    P = dd_gauss(r,[4, 0.8])
-    K = dipolarkernel(t,r)
-    Vexp = K@P + whitegaussnoise(t,0.01)
-
-    par0 = [3, 0.5]
-    Vmodel = lambda par: K@dd_gauss(r,par)
-    fit = fitparamodel(Vexp,Vmodel,par0)
-    Vfit = Vmodel(fit.param)
-
-    def bootfcn(V):
-        fit = fitparamodel(V,Vmodel,par0)
-        return fit.param
-
-    paruq = bootan(bootfcn,Vexp,Vfit,10,cores=-1)
-
-    assert all(abs(paruq.mean - fit.param) < 1e-2)
-# ======================================================================
-=======
-# ======================================================================
-
->>>>>>> 98052399
+
+import numpy as np
+from deerlab import dipolarkernel, whitegaussnoise, fitparamodel, bootan
+from deerlab.dd_models import dd_gauss
+
+
+def test_basics():
+# ======================================================================
+    "Check the basic functionality of the bootstrapping"
+
+    t = np.linspace(0,5,200)
+    r = np.linspace(2,6,300)
+    P = dd_gauss(r,[4, 0.8])
+    K = dipolarkernel(t,r)
+    Vexp = K@P + whitegaussnoise(t,0.01)
+
+    par0 = [3, 0.5]
+    Vmodel = lambda par: K@dd_gauss(r,par)
+    fit = fitparamodel(Vexp,Vmodel,par0)
+    Vfit = Vmodel(fit.param)
+
+
+    def bootfcn(V):
+        fit = fitparamodel(V,Vmodel,par0)
+        return fit.param
+
+    paruq = bootan(bootfcn,Vexp,Vfit,10)
+
+    assert all(abs(paruq.mean - fit.param) < 1e-2)
+# ======================================================================
+
+
+def test_resampling():
+# ======================================================================
+    "Check that both bootstrap resampling method yield similar results"
+
+    t = np.linspace(0,5,200)
+    r = np.linspace(2,6,300)
+    P = dd_gauss(r,[4, 0.8])
+    K = dipolarkernel(t,r)
+    Vexp = K@P + whitegaussnoise(t,0.01)
+
+    par0 = [3, 0.5]
+    Vmodel = lambda par: K@dd_gauss(r,par)
+    fit = fitparamodel(Vexp,Vmodel,par0)
+    Vfit = Vmodel(fit.param)
+
+
+    def bootfcn(V):
+        fit = fitparamodel(V,Vmodel,par0)
+        return fit.param
+
+    paruq1 = bootan(bootfcn,Vexp,Vfit,10,resampling='residual')
+    paruq2 = bootan(bootfcn,Vexp,Vfit,10,resampling='gaussian')
+
+
+    assert all(abs(paruq1.mean - paruq2.mean) < 1.5e-2)
+# ======================================================================
+
+
+def test_multiple_ouputs():
+# ======================================================================
+    "Check that both bootstrap handles the correct number outputs"
+
+    t = np.linspace(0,5,200)
+    r = np.linspace(2,6,300)
+    P = dd_gauss(r,[4, 0.8])
+    K = dipolarkernel(t,r)
+    Vexp = K@P + whitegaussnoise(t,0.01)
+
+    par0 = [3, 0.5]
+    Vmodel = lambda par: K@dd_gauss(r,par)
+    fit = fitparamodel(Vexp,Vmodel,par0)
+    Vfit = Vmodel(fit.param)
+
+
+    def bootfcn(V):
+        fit = fitparamodel(V,Vmodel,par0)
+        Pfit = dd_gauss(r,fit.param)
+        return fit.param, Pfit
+
+    paruq1 = bootan(bootfcn,Vexp,Vfit,4)
+
+
+    assert len(paruq1)==2
+# ======================================================================
+
+
+def test_multiple_datasets():
+# ======================================================================
+    "Check bootstrapping when using multiple input datasets"
+
+    t1 = np.linspace(0,5,200)
+    t2 = np.linspace(-0.5,3,300)
+    r = np.linspace(2,6,300)
+    P = dd_gauss(r,[4, 0.8])
+    K1 = dipolarkernel(t1,r)
+    K2 = dipolarkernel(t2,r)
+
+    Vexp1 = K1@P + whitegaussnoise(t1,0.01)
+    Vexp2 = K2@P + whitegaussnoise(t2,0.02)
+
+    def Vmodel(par):
+        V1 = K1@dd_gauss(r,par)
+        V2 = K2@dd_gauss(r,par)
+        return [V1,V2]
+
+    par0 = [3, 0.5]
+    fit = fitparamodel([Vexp1,Vexp2],Vmodel,par0)
+    Vfit1,Vfit2 = Vmodel(fit.param)
+
+    def bootfcn(V):
+        fit = fitparamodel(V,Vmodel,par0)
+        return fit.param
+
+    paruq = bootan(bootfcn,[Vexp1,Vexp2],[Vfit1,Vfit2],10)
+
+    assert all(abs(paruq.mean - fit.param) < 1e-2)
+# ======================================================================
+
+def test_parallelization():
+# ======================================================================
+    "Check that bootan can run with multiple cores"
+
+    t = np.linspace(0,5,200)
+    r = np.linspace(2,6,300)
+    P = dd_gauss(r,[4, 0.8])
+    K = dipolarkernel(t,r)
+    Vexp = K@P + whitegaussnoise(t,0.01)
+
+    par0 = [3, 0.5]
+    Vmodel = lambda par: K@dd_gauss(r,par)
+    fit = fitparamodel(Vexp,Vmodel,par0)
+    Vfit = Vmodel(fit.param)
+
+    def bootfcn(V):
+        fit = fitparamodel(V,Vmodel,par0)
+        return fit.param
+
+    paruq = bootan(bootfcn,Vexp,Vfit,10,cores=-1)
+
+    assert all(abs(paruq.mean - fit.param) < 1e-2)
+# ======================================================================
+