.. _changelog:

.. |feature| image:: https://img.shields.io/badge/Feature-28A744
    :alt: feature
.. |efficiency| image:: https://img.shields.io/badge/Efficiency-15A2B8
    :alt: efficiency
.. |enhancement| image:: https://img.shields.io/badge/Enhancement-5356E1
    :alt: enhancement
.. |fix| image:: https://img.shields.io/badge/Fix-DC3545
    :alt: fix
.. |api| image:: https://img.shields.io/badge/Api-C79502
    :alt: api


--------------
Release Notes
--------------

.. rubric:: Legend

- |feature| : Features something new which could not be done before
- |efficiency| : A change which improves the performance or memory usage.
- |enhancement| : An improvement to a previously existing feature.
- |fix| : Something which was not working as expected or leading to errors has been fixed.
- |api| : This will require changes in your scripts or code.

<<<<<<< HEAD
Release ``v1.1.3`` - Ongoing
------------------------------------------
- |fix| : Removes unnecessary files from the docs


Release ``v1.1.2`` - September 2023
=======
Release ``v1.1.2`` - November 2023
>>>>>>> cf7cefee
------------------------------------------
- |fix| : Fixes an issue with sophgrid (:pr:`463`).
- |fix| : Fixes an error in the normalisation of the rice models (:pr:`459`).
- |fix| : Removes the broken three spin example (:pr:`427`).
- |fix| : Fixes an error in the linear solver for linearly constrained not non-negative problems.

Release ``v1.1.1`` - August 2023
------------------------------------------
- |fix| : Fixes an error in the `FitResult.evaluate` function. (:pr:`454`)


Release ``v1.1.0`` - August 2023
------------------------------------------
- |api| : The definition of the dipolar time axis for RIDME has changed to match the one for 4-pulse DEER (:pr:`436`).

- |feature| : The doc theme has moved to furo (:pr:`432`).

- |fix| : Fixes errors in documentation (:pr:`429`).
  
  * Changes the file name of figures 'modelling*.png` to `modeling*.png`. To keep all spelling consistent with American english.
  * Adds a missing `)` in `fitting_guide`
  * Corrects the time axis in `echo_crossing` example.
  * Corrects plotting in `ex_simulate_basic_4pdeer` example.

- |fix| : Fixes an errors in tests (:pr:`429`).
  
  * The test ``test_algorithms`` had an incorrect search range.

- |fix| : Fixes an errors in the general Gaussian distribution model (:pr:`435`).
  
- |fix| : Removes the default font from the `fit` function due to conflicts on some systems (:pr:`429`).
  
- |api| : Methods of the `FitResult` class are now defined with the class (:pr:`440`).
  
  * `FitResult` class now in file `fitresults.py`
  * `fit` function now in file `fit.py`

- |enhancement| : Added a RIDME example (:pr:`438`).

- |fix| : Masked data points are no-longer included in gof statistics in `FitResult.plot()`.



Release ``v1.0.1`` - March 2023
------------------------------------------
- |fix| : Fixes some minor bugs in the documentation. 
  
  * The file modelling_guide.rst is renamed to modeling_guide.rst to keep spelling consistency. 
  * The "Simulating a two-pathway 5-pulse DEER signal" and "Simulating a three-pathway 4-pulse DEER signal" examples now run correctly.
  
- |fix| : Fixes issues with CVXOPT in tests. 

  * The testing will now use quadprog as the default solver. To account for the change tested values are now generated using the grid method

- |fix| : Updates GitHub actions to use latest packages.
- |api| : Hardcodes out Python 3.11 support. This will remain until quadprog is fixed.
- |api| : Removes hard-wired RNG seeding

Release ``v1.0.0`` - December 2022
------------------------------------------

- |feature| Introduces multi-spin dipolar EPR spectroscopy models (:pr:`385`). 

  * Implements multi-spin models in ``dipolarmodel`` by taking into account all possible two-spin an three-spin interaction pathways in a multi-pin system. Add a new optional argument ``spins`` to specify the number of spins in a molecule. From that number and the ``npathways`` or ``experiment`` arguments, ``dipolarmodel`` automatically constructs the full set of multi-spin pathways (including permutations) within the pair-wise pathway factorization approximation. Adds a new keyword argument ``triangles``, required for ``spins>3`` to specify triads of indices of interspin vectors that are connected forming a triangle (must be specified by the user since it defines the geometry of the spins system).  
  * Adds a new argument ``specperm`` to ``dipolarmodel``, to enable/disable the assumption of spectral permutability of the multi-spin system.  This option allows to account for multi-spin system with chemically or spectrally different spin-1/2 centers. 
  * Adds and changes the optional argument ``nKnots`` in ``dipolarkernel`` and ``dipolarmodel`` to ``gridsize``. Changing the specification from knots to grid points allows a finer control of the computation costs due to the highly non-linear scaling of grid points with number of knots in a spherical grid.
  * Implements a new utility function ``sophegrid`` to generate SOPHE grids based on a port of the Easyspin ``sphgrid`` function. 
  * The multi-spin models in ``dipolarmodel`` have at the moment a hard-coded unimodal normal multi-variate distance distribution at its core. This could be adapted in the future to be modular to specify multi-modal distributions and other multi-variate basis functions. 


- |feature| Implements different parametrization strategies for dipolar EPR models (:pr:`409`). Implements a new optional argument ``parametrization`` for ``dipolarmodel``, which specifies the parametrization strategy of the dipolar pathway refocusing times. Can be one of the following:
              
  * ``'reftimes'`` - Each refocusing time is represented individually as a parameter. The current behavior.
  * ``'delays'``` - The pulse delays are introduced as parameters from which the refocusing times are computed
  * ``'shift'`` - A time shift is introduced as a parameter to represent the variability of the refocusing times from their theoretical values.  


- |feature| Expands the toolset for asserting the goodness-of-fit of model estimates robustly (:pr:`388`). 

  * Adds new option ``gof`` to ``FitResults.plot()`` method to add plots to aid goodness-of-fit assessment. Besides the plot of the data and the model fit, now adds a plot of the residuals with its mean and noise level estimates shown as lines, a plot of the normalized residual histogram compared to the standard normal distribution, and a plot of the autocorrelation in the data along the confidence region expected from white noise.
  * Adds a new quantity, ``Residuals autocorr.`` to the results summary. The value of this quantity is computed as ``abs(2 - dDW)``, where ``dDW`` is the Durbin–Watson statistic. It allows a quick assessment of the autocorrelation in the fit residuals. This quantity is also returned by the ``fit`` function as  ``FitResults.stats['autocorr']``
  * Remove the AIC quantity specified for each dataset from the fit's summary. 
  * Add a new automatic system that colorizes the ``chi2red`` and ``Residuals autocorr.`` values depending on their severity, indicating a wrong estimate. Yellow coloring alerts the user of potential failures and red of confidently wrong estimates.


- |efficiency| |fix| Implements a new NNLS solver function ``qpnnls`` that uses the Goldfarb/Idnani dual algorithm implemented in the ``quadprog`` package (:pr:`390`). The resulting NNLS solver is more efficient than the current implementation with ``cvxopt`` without sacrificing any accuracy. Since NNLS problem-solving is the bottleneck of most applications of DeerLab, it results in a significant improvement in speed when analyzing any models with linear parameters. Since it substitutes ``cvxopt`` as the default solver engine, it removes the hard dependency on the `cvxopt` package and its issues related to the Apple M1 chip (:issue:`407`). 

- |efficiency| Implements a new, more efficient evaluation of multi-pathway dipolar models based to greatly enhance the performance of dipolar EPR spectroscopy analyses (:pr:`393`). Combined with the new NNLS solver, the analysis time of, e.g., 4-pulse and 5-pulse DEER multi-pathway models, has been reduced on average about 70-80%.   

- |enhancement| Improves the interface and definition of dipolar pathways in ``dipolarmodel`` (:pr:`396`).   

  * Labels the parameters of the different dipolar pathways included in ``dipolarmodel`` via the ``experiment`` argument based on the pathway label numbers rather than numerically by order of specification.
  * Harmonizes the pathway ordering of the ``ex_rev5pdeer`` and ``ex_fwd_5pdeer`` models according to published literature.
  * Adds new figures to the ``ex_`` model functions to show the table of dipolar pathways along a schematic illustration of their intramolecular contributions. Improved the docstrings of the ``ex_`` models in general.

- |enhancement| |fix| Improves and expands the documentation (:pr:`397`, :pr:`408`).

  * Adds multiple new examples, fixes errors in existing ones.
  * Fixes several graphical bugs in the website. 
  * Thoroughly documents all public and private functions in the code. 
  * Adds release instructions for maintainers. 
  * Adds a ``Publications`` page to the documentation linking to all literature for concepts introduced by DeerLab.   

- |api| Removes the subpackage ``deerlab.utils`` and makes its functions part of the main package for simpler maintenance (:pr:`408`). Removes multiple unused private functions.

.. rubric:: ``fit``

- |enhancement| The function now returns a full uncertainty quantification for the normalization factor of any model parameter with a normalization condition (:pr:`372`).
- |efficiency| |api| Removes the automatic computation of the ``modelUncert`` output containing the propagated uncertainty estimate of the model's response (:pr:`401`). This significantly speeds up the runtime of the function by disabling the automatic propagation of uncertainty to the model's response which could take from several seconds to several minutes in complex models (:issue:`391`).


.. rubric:: ``dipolarkernel``

- |feature| Implements multi-spin dipolar pathways up to three-spin interactions (:pr:`385`). The function takes now a list of distance vectors ``[r1,r2,...,rQ]`` for multi-spin kernels. 
- |feature| Expands the function to be able to account for arbitrary experimental time coordinates (:pr:`385`). Now a list of time vectors ``[t1,t2,...,tD]`` can be specified to construct a D-dimensional dipolar kernel.
- |enhancement| : Refactors most code in the function (:pr:`385`). THe code should now be more logically ordered using mathematical symbols for clearer equations. 
- |api| Introduces a new and clearer syntax for defining dipolar pathways (:pr:`385`). Now, instead of specifying a list of pathways, where each pathway is a list of values (being the amplitude, refocusing time, and harmonic in that order), now pathways are specified as a list of dictionaries, e.g. ``pathways = [{'amp':0.5}, 'reftime':0, 'harmonic':1]``.
- |feature| |efficiency| Adds a new optional argument ``tinterp`` to construct a dipolar kernel for a pathway and interpolate other pathways from that one (:pr:`393`). 

.. rubric:: ``dipolarbackground``

- |feature| Implements multi-spin dipolar pathways up to three-spin interactions (:pr:`385`).
- |feature| Expands the function to be able to account for arbitrary experimental time coordinates (:pr:`385`). Now a list of time vectors ``[t1,t2,...,tD]`` can be specified to construct a D-dimensional dipolar background function.
- |api| Introduces the same new syntax for defining dipolar pathways as in ``dipolarkernel`` (:pr:`385`).


.. rubric:: ``correctphase``

- Adds a new optional argument ``offset`` to enable a numerical optimization of the phase while accounting for a non-zero imaginary component offset (:issue:`392`, :pr:`395`).

.. rubric:: ``snlls``

- Adds an optional argument ``modeluq`` to enable /disable the model uncertainty propagation (:pr:`401`).

Release ``v0.14.5`` - December 2022
------------------------------------------

- |fix| The distribution of DeerLab through Anaconda and its ``conda`` manager has been deprecated as of this release (:pr:`400`). 
- |fix| Fix errors in the background function plots used in the examples showing 4-pulse DEER analyses. 

.. rubric:: ``fit``

- |fix| Expose the ``cores`` option of ``bootstrap_analysis`` to parallelize bootstrap analysis from the ``fit`` function (:pr:`387`).
- |fix| Correct behavior of masking during fitting (:pr:`394`). When using the ``mask`` option of the ``fit`` function, certain steps such as noise estimation and goodness-of-fit assessment were not taking into account the mask during the analysis.

.. rubric:: ``bootstrap_analysis``

- |fix| Fix error prompted when analyzing scalar variables (:pr:`402`).



Release ``v0.14.4`` - August 2022
------------------------------------------

- |feature| The experiment model functions such as ``ex_4pdeer`` now take an additional optional keyword argument ``pulselength`` to specify the longest durations of a pulse during an experiment. The value is then used to more accurately set the boundaries of refocusing time parameters in dipolar models (:pr:`368`). 
- |enhancement| The parameter table displayed when printing DeerLab models has been expanded to show the start values and the frozen values, if present (:pr:`369`).
- |fix| Added missing documentation for certain attributes of the ``UQResult`` objects related to the bootstrap and profile-likelihood methods (:pr:`360`).
- |fix| Behavior of the documention on minimized browser windows and mobile phones (:pr:`365`).
- |fix| Multiple issues with the incorrect dark theming of the webpage (:pr:`359`) 

.. rubric:: ``fit``

- |fix| Added multiple missing optional keyword arguments to the documentation of the function (:pr:`367`).

.. rubric:: ``dd_randcoil``

- |fix| Fixed the erronously switched descriptions of the model parameters (:pr:`361`).



Release ``v0.14.3`` - July 2022
------------------------------------------

- |api| Deprecated support for Python 3.6 and 3.7 (:pr:`353`). 
- |feature| Added multiple quality of life improvements to the modelling system (:pr:`354`). 

  * Add new method ``paramA.setas(paramB)`` for ``Parameter`` objects to copy the full metadata content from ``paramB`` into ``paramA``. 
  * Expand the ``FitResult`` summary to report on the regularization parameter and penalty weights when used in the analysis. 
  * Improve the report of incorrect attribute requests in ``FitResult`` objects and provide close matches as suggestions. 
  * Improve the report of errors during the evaluation of ``Model`` objects.  
  
- |fix| Fix bug in the ``fit`` function unfreezing all frozen model parameters upon fitting if any model parameter included a normalization constraint (:issue:`348`, :pr:`352`).
- |fix| Corrected two minor mathematical errors in the physical background models ``bg_homfractal`` and ``bg_homfractal_phase`` (:pr:`351`). 
- |fix| Fixed display of the online documentation in browsers with an enabled dark theme that made certain menus and text sections unreadable (:issue:`349`, :pr:`350`). The documentation will now default to a light theme even for dark themed browser. 


Release ``v0.14.2`` - June 2022
------------------------------------------

- |feature| |efficiency| (Windows-systems only) Removed the unorthodox default installation procedure of DeerLab based on the installation of Numpy and related packages linked against MKL via the Gohlke repository (:issue:`322`, :pr:`330`).

  * As a result the default performance of DeerLab can be affected in some Windows systems. To link the Numpy and related packages against MKL as in previous versions, an automated script ``upgrade_mkl.py`` is provided with the package.
  * Fixes the error appearing during installation if the ``git`` command was not installed or available in the system (:issue:`326`). 
  * Allows the distribution of DeerLab as wheels. 

- |feature| Implemented better options for automated and user-supplied noise estimates to improve bootstrapping approaches (:pr:`334`, :pr:`343`).
- |fix| Avoid the installation of (potentially unstable) pre-release versions of Numpy in systems with fresh Python installations (:pr:`336`).
- |fix| Improved the robustness of several function against non-numerical values due to division-by-zero errors (:pr:`335`).
- |fix| Corrected the behavior of regularization parameter selection with L-curve methods (:pr:`340`). Fixes the ``lc`` method in ``selgregparam`` which was seeking the optimal regularization parameter by minimizing curvature rather than by maximizing it. Prevents failure of the L-curve methods due to the appearance of non-numeric values when evaluating too large regularization parameter values.
- |fix| Fixes the error when specifying a limited excitation bandwidth in ``dipolarmodel`` via the ``excbandwidth`` argument (:pr:`342`). 
- |fix| Fixes the navigation menu on the documentation that appeared empty on mobile phones or for partially minimized windows on computers, impeding navigation through the documentation (:pr:`346`).
- |fix| Minor corrections to the documentation and examples.    

Release ``v0.14.1`` - June 2022
------------------------------------------

- |fix| Use Scipy's ``eigh`` instead of Numpy's to avoid convergence error ``numpy.linalg.LinAlgError: Eigenvalues did not converge`` during model uncertainty propagation (:issue:`310`, :pr:`311`).
- |fix| Refactored the code to avoid the use of ``lambda`` and nested functions. This enables pickling DeerLab's objects with Python's ``pickle`` module without errors (:pr:`312`).
- |feature| Added two new utility functions ``store_pickle`` and ``read_pickle`` that implement pickling with the ``dill`` package to be more robust against potential ``lambda`` functions defined by the users in scripts (:pr:`312`).
- |fix| Fixed minor bug when printing fit results with many model parameters being frozen. The print command would return an error message (:pr:`329`).
- |fix| Fixed bug when propagating bootstrapped uncertainty in presence of round-off errors (:pr:`325`). 
- |fix| |enhancement| Multiple minor improvements and corrections in the documentation.


Release ``v0.14.0`` - April 2022
------------------------------------------

.. rubric:: Overall changes

- |feature| |api| Complete overhaul of the DeerLab modeling and fitting interface. Check the new documentation for help and details. (:pr:`218`, :pr:`223`, :pr:`228`, :pr:`237`, :pr:`225`, :pr:`243`). 
  
  * A new modeling system has been introduced. DeerLab main interface runs on a new ``Model`` object class. Models implement and provide the distinction between linear and non-linear parameters.
  * Model parameters are no longer (solely) identified by their indexing inside a parameter vector, but are referenced by name. This avoids the need for a user to recall the ordering of the parameters. This is now all handled internally. For example, before ``paramA = parameters[idxA]`` is now ``model.paramA``.   
  * Any model parameter is accessible from the model object and its boundaries, start values and other properties can be easily modified. For example, to change the lower boundary of a parameter: ``model.paramA.lb = 0``.  
  * A new general ``fit`` function that fits arbitrary ``Model`` objects to single or multiple datasets has been implemented. The function automatically handles the selection of solvers to optimally fit the data to the model. 
  * Implemented a new function ``link`` to link model parameters (setting equality constraints in models). 
  * Implemented a new function ``merge`` to create a model returning more than one response (allowing the creation of global models). 
  * Implemented a new function ``relate`` to define functional relationships between model parameters.
  * Implemented a new function ``lincombine`` to create a model whose response is a linear combination of the inputs' model responses. 
  * Model parameters can now be frozen (set to a constant value and ignored during optimization) in the ``Model`` object and on the back-end ``snlls`` solver. For examples, to fix a parameter to a certain value: ``model.paramA.freeze(0.5)``.
  * Arbitrary normalization conditions can be imposed to the linear parameters.
  * Bootstrapping can now be requested directly from the ``fit`` function via the ``bootstrap`` keyword argument. The function will then return the bootstrap uncertainty quantification of all model parameters and of the model's response instead of the covariance-based uncertainty.
  * Implemented a new function ``dipolarmodel``, which generates models based on the dipolar EPR multi-pathway theoretical model. 
  * Added new examples, adapted existing ones, and removed unneeded examples. 
  * Add many new tests and removed tests related to deprecated functionality. 
  * All the built-in parametric models are now pre-compiled ``Model`` objects instead of just functions.
  * The function ``fitmodel`` has been deprecated and removed. The original has been substituted (and greatly expanded) by the new    ``dipolarmodel`` and ``fit`` functions. 
  * The function ``fitmultimodel`` has been deprecated and removed. The original functionality can be easily scripted with the new modeling system. An example of has been added, describing how to script the same functionality. 

- |feature| Introduced the profile-likelihood methodology both for uncertainty quantification based on likelihood-confidence intervals, and for identifiability analysis (:pr:`222`).

  * Added a new function ``profile_analysis`` to calculate the objective function profiles from model object parameters.
  * Implemented a new uncertainty quantification ``UQResult`` object type ``'profile'`` for results obtained from profile_analysis.
- |feature| Implemented a system to specify arbitrary penalty functions to be included in the non-linear part of the objective function during optimization. The penalties can be custom-defined and constructed into a ``Penalty`` object that can be passed to the ``fit`` function. Outer optimization of the penalty weights can also be included based on certain information-based criteria (:pr:`197`, :pr:`218`, :pr:`225`). 

  * Implemented a new object ``Penalty`` that includes the penalty function, weight parameter (and its boundaries), and the selection functional for optimization.
  * Adds new outer optimization options for the penalty weights, based on hard-coded model selection functionals. For now, the ICC, AIC, AICc, and BIC functionals are available.
  * Implemented a new function ``dipolarpenalty`` that generates dipolar-EPR-specific penalties, e.g. to induce compactness and/or smoothness.
- |feature| Implemented masking of datasets during optimization (:pr:`250`).
- |feature| Added a ``verbose`` option to display progress of the fit routines (:pr:`250`).
- |feature| Added support for analyzing and fitting complex-valued models and data (:issue:`127`, :pr:`218`).
- |feature| Orientation selection in dipolar signals can now be simulated for arbitrary orientation weights distributions via the ``orisel`` keyword argument in the new ``dipolarmodel`` or the ``dipolarkernel`` functions (:pr:`183`, :pr:`203`). 
- |feature| Re-purposed the ``ex_`` models. Each of these function represents a specific dipolar EPR experiment. These now take the experimental time delays as input, and return a new ``ExperimentInfo`` object. This can be passed to ``dipolarmodel`` via the optional keyword argument ``experiment`` to refine the boundaries and start values of the dipolar pathway refocusing times and amplitudes based on the experimental setup (:pr:`225`). 
- |feature| Implemented masking of datasets during optimization (:pr:`250`).
- |enhancement| Overhaul of the DeerLab documentation website (:pr:`235`).

  * Full HTML/CSS overhaul. The new web design based on the PyData theme has a clearer design, with more readable pages and code blocks.
  * Deprecates the use of the RTD theme. This removes the hard constraint of using Sphinx 1.8.0. Now the documentation builds with the latest Sphinx release.
  * Add a user-guide for the new modeling and fitting system.
  * Re-organize all of the website content.
  * Improved the dipolar EPR starting guide, and adapted it to the new system.
  * Fixed some minor errors in the examples.
  * Redesigned all examples towards the use of actual experimental data files in BES3T format. Examples can now be taken and easily adapted by users to their experiment data files (:pr:`304`).
- |enhancement| Added the functionality to print a ``FitResult`` object to display a summary of the fit goodness-of-fit statistics and a table of all estimated parameters and their uncertainties (:pr:`234`). 
- |enhancement| Added a new keyword argument ``regparamrange`` to ``snlls`` and ``fit`` to specify the search range of the optimal regularization parameter (:pr:`225`).
- |enhancement| Noise levels of the datasets can be optionally specified in all functions taking datasets (:pr:`213`).
- |enhancement| Added the option to include or exclude the edges of vector in ``regoperator`` via a new keyword argument ``includeedges`` (:pr:`204`). The default for all functions in DeerLab has been set to ``includeedges=False`` (:issue:`205`, :pr:`230`).  
- |enhancement| Generalized the regularization operator. Related functions no longer take ``regorder`` (regularization operator order) as an argument. Instead they now take ``regop`` (the full regularization operator) as an argument (:pr:`216`).
- |enhancement| Generalized the regularized linear least-squares functionality. Now it can handle arbitrary bounds on linear parameters and adapts the linear LSQ solver back end accordingly (:pr:`216`).
- |efficiency| Improved performance of post-optimization model evaluation/propagation for large datasets (:issue:`200`, :pr:`238`).  
- |efficiency| Implemented (adaptable) memory limits for potentially memory-intense functions (:issue:`201`, :pr:`239`). 
- |api| The function ``correctscale`` has been deprecated (:pr:`293`). Its limited functionality is included in the now broader functionality provided by the new modeling and fitting system.
- |api| The functions ``fitregmodel`` and ``fitparamodel`` have been deprecated and their core functionality merged into ``snlls``. The ``snlls`` function now handles any kind of least-squares problem and automatically employs optimal combinations of solvers to find the solution to the problems (:pr:`218`). 
- |api| Renamed the function ``bootan`` to ``bootstrap_analysis`` (:pr:`227`).
- |api| Deprecated TV and Huber regularization. Accordingly the keyword arguments ``regtype``, ``huberparameter`` have been removed throughout (:pr:`216`).
- |api| Deprecated the ``nnlsbpp`` NNLS solver (:pr:`231`).
- |api| Deprecated the ``regparamrange`` function (:pr:`232`). It depended on home-written code for the GSVD, which (as shown in previous issues) was prone to LAPACK backend problems and other bugs. This function was still a derelict from DeerAnalysis methodology.
- |api| The function ``time2dist`` has been renamed to ``distancerange`` (:issue:`273`, :pr:`274`).- |api| The function ``time2dist`` has been renamed to ``distancerange`` (:issue:`273`, :pr:`274`).
- |api| The convergence control arguments of the fit functions have now been renamed for consistency with the ``least_squares`` function of the SciPy package (:pr:`296`).
- |api| Changed the name of the parameter ``width`` to ``std`` in the ``dd_gauss``, ``dd_gauss2``, ``dd_gauss3``, and ``dd_skewgauss`` models (:issue:`278`, :pr:`280`).
- |fix| When using the ``multistart`` keyword argument, no longer includes the parameter boundaries in the set of multiple start values (:pr:`218`). 
- |fix| Fixed error (manifesting as ``nan`` values in the confidence intervals) caused by a division-by-zero in the covariance matrix estimation (:pr:`218`).
- |fix| Fix encoding error during installation (:pr:`252`). This error could disrupt the installation in OS with default encoding different from CP-1252.
- |fix| Implement a new function to ensure that estimated Jacobians are positive semi-definite matrices. This fixes the appearance of warnings and bugs when calculating confidence intervals (:pr:`216`).
- |fix| Corrected the scale invariance behavior of the covariance-based uncertainty estimates (:pr:`218`).
- |fix| Fixed multiple ``numpy.VisibleDeprecationWarning`` and ``RunTime`` warnings (:issue:`207`, :pr:`212`).
- |fix| Corrected the math in the documentation of some distance distribution models (:pr:`215`).
- |fix| Corrected the behavior of dataset weights. These are no longer normalized at runtime and kept as specified by the users (:issue:`248`, :pr:`250`).
- |fix| While testing, now skips a unit test if an error with the Tk backend of Matplotlib occurs (:pr:`211`).
- |fix| Fix multiple bugs and errors related to the new modeling and fitting system (:pr:`226`, :issue:`233`, :pr:`235`, :issue:`241`, :pr:`242`, :issue:`244`, :pr:`245`, :pr:`246`, :pr:`249`).
- |fix| Correct behavior of multistart optimization for one-sided parameter boundaries (:pr:`252`).
- |fix| Fix bug when globally fitting multiple datasets. The global weights were not being manipulated correctly in the estimation of the linear parameters leading to incorrect results (:pr:`302`)

.. rubric:: ``bootstrap_analysis``

- |efficiency| Added a new keyword argument ``memorylimit`` to specify the maximal memory used by the bootstrap analysis (by default 8GB). If the total analysis is expected to exceed the memory limit, the function will abort the execution (:issue:`200`, :pr:`238`).

.. rubric:: ``dipolarkernel``

- |feature| Added a new option `complex` to request the complex-valued dipolar kernel to simulate the out-of-phase contributions to the dipolar signals (:pr:`258`).
- |efficiency| Added a new keyword argument ``memorylimit`` to specify the maximal memory used by the dipolar kernel (by default 8GB). If the dipolar kernel is expected to exceed the memory limit, the function will abort the execution (:issue:`200`, :pr:`238`).
- |fix| Prompts error if wrong method is selected when specifying a limited excitation bandwidth (:issue:`181`, :pr:`183`). 

.. rubric:: ``bg_models``

- |feature| Implemented the time-dependent phase shifts for all the built-in physical background models, namely ``bg_hon3d_phase``, ``bg_hom3dex_phase``, and ``bg_homfractal_phase`` (:pr:`258`).
- |enhancement| Changed the implementation of ``bg_hom3dex`` (:pr:`258`). This avoids the use of tabulated pre-calculated values. Accordingly the utility functions ``calculate_exvolume_redfactor`` and ``load_exvolume_redfactor`` have been removed.
- |fix| Improved the implementation and behavior of the ``bg_homfractal`` model (:pr:`258`).

.. rubric:: ``diststats``

- |fix| Fixed the behavior when dealing with distributions with arbitrary integral values

.. rubric:: ``selregparam``

- |enhancement| Implemented a general LSQ solver as backend to adapt to different regularized optimization problem structures.
- |enhancement| Generalized the linear least-squares solver. (:pr:`216`).
- |enhancement| In the ``brent`` mode, the search range is no longer selected from the min/max of ``regparamrange`` output, but from a new keyword argument ``searchrange`` set by default to ``[1e-8,1e2]``. The default values were chosen as the statistical means of Monte-Carlo simulations of the min/max values of ``regparamrange``'s output for typical 4-pulse DEER kernels (:pr:`232`).
- |enhancement|  In the ``grid`` mode, the grid-values are passed by the pre-existing keyword argument ``candidates``. By default, if not specified, a grid will be generated from the ``searchrange`` argument (:pr:`232`).

.. rubric:: ``UQResult``

- |fix| Ensures non-negativity of estimated parameter uncertainty probability density functions.
- |enhancement| Improve the behavior of ``UQresult.propagate()`` for bootstrapped uncertainty results. Now, instead of propagating bootstrapped uncertainty via the estimated covariance matrix, the uncertainty is propagated by bootstrapping from the bootstrapped uncertainty distributions (:pr:`218`). 
- |fix| Fix behavior of the bootstrap median (:pr:`254`).
- |fix| Suppress multiple ``DeprecationWarning`` warnings during uncertainty calculations (:pr:`255`).
- |fix| Fix error prompt when requesting private methods such as ``__deepcopy__`` (:issue:`301`, :pr:`303`).

.. rubric:: ``correctphase``

- |fix| Implement a fully vectorized analytical solution, resulting in a 30-150x speedup (:pr:`256`, :pr:`279`). 
- |api| Eliminate the ``phase='posrealint'`` and ``phase='negrealint'`` options (:pr:`279`).

.. rubric:: ``deerload``

- |fix| Raise warning instead of exception when parsing lines without key-value pairs (:pr:`256`). This avoid errors when trying to load BES3T files with PulseSPEL scripts edited in different OS systems.

.. rubric:: ``whitegaussnoise``

- |api| Renamed the argument ``level`` to ``std`` for clarity (:pr:`276`).
- |api| Make the argument ``std`` a required positional argument and no longer provide a default value (:pr:`276`).

Release ``v0.13.2`` - July 2021
------------------------------------------

.. rubric:: Overall changes

- |fix| Fixed an error appearing during installation in Windows systems. If during installation a  ``python`` executable alias was not created, the call to the ``pipwin`` manager returned an error and the installation failed to download and install Numpy, SciPy and CVXOpt (:pr:`187`).
- |fix| Fixed the rendering of certain code-blocks in the documentation examples which were appearing as plain text (:issue:`179`, :pr:`184`). 
- |fix| Fixed the execution and rendering of the model examples in the documentation (:issue:`189`, :pr:`190`). 
- |fix| Fixed a bug in ``snlls`` where one of the linear least-squares solvers can return results that violate the boundary conditions due to float-point round-off errors (:issue:`177`, :pr:`188`).


Release ``v0.13.1`` - May 2021
------------------------------------------

.. rubric:: Overall changes

- |fix| Fixed the behavior of global weights throughout DeerLab fit functions. The keyword argument ``weights`` was not having any or the expected effect in the results in some fit functions. Also fixes the behavior of built-in plots for global fits (:issue:`168`, :pr:`171`). 
- |enhancement| Optimize default weights in global fitting according to the datasets noise levels (:issue:`169`, :pr:`174`).
- |fix| Fixed a bug in ``snlls`` that was causing the confidence intervals in ``snlls``, ``fitmodel`` and ``fitmultimodel`` to vanish for large signal scales (:issue:`165`, :pr:`166`). 

.. rubric:: ``deerload`` 

- |fix| Corrected a bug that happened in certain BES3T Bruker spectrometer files, when there are entries under the ``MANIPULATION HISTORY LAYER`` section at the end of the descriptor file. Also fixed the reading of ``.XGF`` partner files (:pr:`164`). 

.. rubric:: ``snlls``

- |enhancement| The keyword argument ``extrapenalty`` now requires a function that takes both non-linear and linear parameters. Corrected the name of the keyword in the documentation (:pr:`175`). 

.. rubric:: ``fitparamodel``

- |fix| Fixed the scaling of the output ``FitResult.model`` and ``FitResult.modelUncert`` (:pr:`173`).

.. rubric:: ``ex_pseudotitration_parameter_free``:

- |fix| Removed ``Ctot`` from second order term in the ``chemicalequalibrium`` polynomial (:pr:`163`).

------------------------------------------

Release ``v0.13.0`` - April 2021
------------------------------------------

.. rubric:: Overall changes

- |feature| DeerLab is now distributed via the Anaconda repository and can be installed with the ``conda`` package manager (:issue:`12`, :pr:`157`). The installation instructions have been expanded to describe the Anaconda installation (:pr:`155`).
- |feature| DeerLab now supports Python 3.9.
- |enhancement| The function ``fitsignal`` has been re-named to ``fitmodel`` for correctness and consistency with other functions (:pr:`102`).
- |feature| Added new experiment models for RIDME on systems with one to seven harmonic pathways (S=1/2 to S=7/2) to include all higher harmonics (overtones) (:pr:`79`). 
- |enhancement| Bootstrapping is now embedded into ``fitmodel`` to automatically bootstrap all output quantities without the need to write additional script lines (:issue:`55`). In ``fitmodel`` a new option ``uq`` allows to switch between covariance or bootstrapping uncertainty quantification (:pr:`88`). 
- |feature| The function ``fitmodel`` now returns ``Vmod`` and ``Vunmod``, the modulated and unmodulated contributions to the fitted dipolar signal, respectively, along their uncertainties as additional outputs (:pr:`78`).
- |feature| Implemented several initialization strategies in ``fitmultimodel`` for multi-model components (:pr:`67`). Three different new strategies ``'spread'``, ``'split'`` and ``'merge'`` will initialize the parameter values of the N-component fit based on the results of the N-1/N+1 component fit to improve quality of results and speed.  
- |feature| Added contribution guidelines to the documentation and automated list of DeerLab contributors. 
- |feature| The function ``snlls`` now accepts additional custom penalties to include in the optimization (:issue:`76`, :pr:`112`).
- |feature| All fit functions now return the fit of the data along its uncertainty automatically as part of the ``FitResult`` object(:issue:`130`, :pr:`134`).
- |feature| Implemented a new method ``UQResult.join()`` to merge multiple uncertainty quantification objects (:pr:`154`). This permits error propagation from multiple uncertainty sources to a common function.
- |efficiency| The performance of all fit functions has been considerably accelerated by removing call overheads in built-in DeerLab models (:issue:`100`, :pr:`101`, :pr:`143`).
- |fix| Improved robustness of the installation from PyPI (:pr:`65`):
- |fix| The installer no longer assumes the alias ``pip`` to be setup on the system. 
- |fix| The installation will now handle cases when system-wide privileges are not available (:issue:`52`).
- |fix| Improved robustness of the installation in Windows systems to avoid missing DLL errors (:issue:`64`).
- |fix| The installer will now get the latest Numpy/Scipy releases in Windows systems available at the [Gohlke repository](https://www.lfd.uci.edu/~gohlke/pythonlibs/). 
- |fix| Adapted piece of code leading to a ``VisibleDeprecationWarning`` visible during execution of certain DeerLab functions.
- |enhancement| Improved interface of built-in plots in ``FitResult.plot()``. The method now returns a Matplotlib figure object (``matplotlib.figure.Figure``) instead of an axes object (``matplotlib.axes._subplots.AxesSubplot``) which can be modified more freely to adjust graphical elements (:issue:`85`). The method now takes an optional keyword ``FitResult.plot(show=True\False)`` to enable/disable rendering of the graphics upon calling the method (:pr:`87`).
- |fix| The fit objective values returned in ``FitResult.cost`` are now correct (previous versions had an erroneous 1/2 factor) (:issue:`80`). The value is now returned as a scalar value instead of a single-element list (:issue:`81`).
- |enhancement| Removed the re-normalization conventions ``K(t=0,r)=1`` and ``B(t=0)=1`` and associated options ``renormalize`` and ``renormpaths`` in the ``dipolarkernel`` and ``dipolarbackground`` functions (:pr:`99`) to avoid identifiability issues between dipolar pathway amplitudes and signal scales during fitting (:issue:`76`). 
- |enhancement| The fit convergence criteria ``tol`` (objective function tolerance) and ``maxiter`` (iteration limit) are now exposed as keyword argument in all fit functions (:issue:`111`, :pr:`112`). 
- |enhancement| Multiple improvements and corrections to the documentation (:pr:`95`, :pr:`96`, :pr:`104`, :pr:`106`, :pr:`107`, :pr:`115`, :pr:`122`)
- |fix| Corrections in the metadata of multiple ``dd_models``. The key ``Parameters`` of some models contained the wrong names.
- |enhancement| The metadata of the built-in models is now accessible and manipulable via function attributes (e.g. ``dd_gauss.parameters``) rather than trought a returned dictionary (e.g. ``dd_gauss()['Parameters']``) (:pr:`143`).
- |enhancement| The keyword argument to request uncertainty quantification has been unified across all fitting functions. It is now ``uq`` (:pr:`120`).
- |api| The ``UncertQuant`` class has been renamed into ``UQResult`` (:pr:`123`).
- |enhancement| Uncertainty quantification is now tested numerically against an external package (``lmfit``) to ensue quality and accuracy(:pr:`121`).
- |enhancement| Expanded the collection of examples in the documentation, and improved existing ones (:pr:`144`, :pr:`148`, :pr:`153`).

.. rubric:: ``deerload`` 

- |fix| Fixed behavior of the function when loading certain 2D-datasets in the BES3T format (:issue:`82`, :pr:`83`).
- |fix| In 2D-datasets, the abscissas are now returned as a list of abscissas instead of a single 2D-matrix (:pr:`83`). 

.. rubric:: ``fitmodel``

- |fix| Corrected the scaling behaviour of all outputs related to components of the dipolar signal to match the scaling of the original experimental data (:pr:`78`). 
- |enhancement| The built-in plot method ``FitResult.plot()`` now plots the unmodulated component fit as well with its uncertainty (:pr:`78`).
- |enhancement| When plotting bootstrapped results with ``FitResult.plot()``, the fit is substituted with the median of the bootstrapped distribution (:pr:`148`).
- |enhancement| Extended information included in the verbose summary (:pr:`78`). 
- |enhancement| Simplified the interface for defining initial values and boundaries of parameters in ``fitsignal`` (:pr:`71`). Now instead of defining, e.g., ``fitsignal(..., lb = [[],[50],[0.2, 0.5]])`` one can define the individual vales/boundaries ``fitsignal(..., bg_lb = 50, ex_lb = [0.2,0.5])`` by using the new keywords. 
- |api| Removed the keyword argument ``uqanalysis=True/False``. The uncertainty quantification can now be disabled via the new keyword ``uq=None`` (:pr:`98`).
- |fix| Corrected the behaviour of built-in start values when manually specifying boundaries (:pr:`73`). If the built-in start values are outside of the user-specified boundaries the program will now automatically set the start values in the middle of the boundaries to avoid errors (:issue:`72`)).
- |enhancement| Implemented the constraint ``Lam0+sum(lam)<=1`` to ensure the structural-identifiability of ``Lam0`` and ``V0`` during SNLLS optimization of experiment models with more than one modulated dipolar pathway (i.e. does not affect ``ex_4pdeer``) (:issue:`76`, :pr:`108`).
- |enhancement| The function now accepts any sequence input (lists, arrays, tuples, etc.) instead of just lists (:pr:`152`). 
- |api| Removed the optional keyword argument ``regtype`` (:pr:`137`).
- |fix| Fixed a bug in the scaling of the distance distribution uncertainty quantification (:pr:`148`).

.. rubric:: ``fitregmodel``

- |fix| Corrected the behaviour of the uncertainty quantification when disabling the non-negativity constraint (:pr:`121`).

.. rubric:: ``fitparamodel`` 

- |fix| Made ``par0`` a positional argument instead of an optional keyword (:issue:`70`). to avoid errors when not defined (:issue:`69`).
- |api| Keyword argument ``rescale`` has been renamed to ``fitscale`` (:issue:`128`, pr:`129`).

.. rubric:: ``snlls``

- |fix| Corrected bug that was leading to the smoothness penalty being accounted for twice in the least-squares residual during optimization (:issue:`103`).
- |enhancement| Now returns the uncertainty quantification of linear and nonlinear parts as separate objects ``nonlinUncert`` and ``linUncert`` (:pr:`108`).
- |enhancement| Improved the covariance-based uncertainty analysis by including correlations between linear and non-linear parameters(:pr:`108`).
- |fix| Improved the behavior of signal scale determination (:pr:`108`).
- |fix| Enabled prescaling of the data to avoid scaling issues during uncertainty quantification (:issue:`132`, :pr:`133`).
- |fix| Corrected the behaviour of the uncertainty quantification when disabling the regularization penalty (:pr:`121`).

.. rubric:: ``diststats`` 

- |fix| Now compatible with non-uniformly defined distance distributions (:issue:`92`, :pr:`94`)). 
- |fix| Added internal validation step to avoid non-sensical results when confounding the syntax (:pr:`91`).

.. rubric:: ``dipolarkernel`` 

- |enhancement| Now allows defining pathways without unmodulated components.
- |fix| All optional keyword arguments can only be passed as named and not positional arguments (:pr:`138`)). 
- |api| The keyword ``pathways`` now only takes lists of pathways and not modulation depth parameters. A new separate keyword ``mod`` takes the modulation depth parameter for the simplified 4-pulse DEER kernel (:issue:`118`, :pr:`138`).
- |api| Renamed the background argument keyword ``B`` into ``bg`` (:pr:`138`).

.. rubric:: ``regparamrange``

- |fix| Implemented new CSD algorithm to avoid LAPACK library crashes encountered when using multiple DeerLab functions calling ``regparamrange`` internally (:pr:`68`).

.. rubric:: ``correctphase`` 

- |feature| Implement new keyword ``phase`` to select the criterion for optimizing the phase for correction (:issue:`114`, :pr:`131`).
- |api| Deprecated imaginary offset fitting (:pr:`131`). 
- |api| Deprecated manual phase correction. Manual correction can be done by the user and is now described in the beginner's guide (:pr:`131`). 

----------------------------------------

Release ``v0.12.2`` - October 2020
------------------------------------------

.. rubric::  Overall changes

- |fix| Fit functions using the ``multistart`` option are now fully deterministic. The functions was using now a random generator to define the different start points, this is now deterministic. 

- |enhancement| Documentation UI has been re-designed for a more confortable reading. Minor errors and outdated information have been corrected throughout. Expanded reference documentation of several functions for better understanding. 


.. rubric:: ``regparamrange``

- |fix| The exception handling introduced in the previous release was still too specific. The function kept crashing due to SVD non-convergence errors during the GSVD. This has been fixed and the error will not lead to a crash. (:issue:`42`).   

.. rubric:: ``dd_skewgauss``

- |fix| Corrected an error in the implementation that was leading to wrong distributions (:issue:`61`).  

.. rubric:: ``dd_models``, ``ex_models``

-  |enhancement| Adapted numerical boundaries and start values of some built-in models to reflect better the physical reality. Afected models: ``dd_skewgauss``, ``dd_triangle``, ``dd_gengauss``, ``ex_5pdeer``, ``ex_ovl4pdeer``. 

----------------------------------------

Release ``v0.12.1`` - October 2020
------------------------------------------

.. rubric::  Overall changes

- |efficiency| The calculation of the Jacobian for covariance-based uncertainty analysis has been simplified providing a significant boost in performance for all fit functions (:pr:`55`). 

- |fix| The Jacobian computation is more robust, now taking into consideration parameter boundaries (:pr:`58`). This solves errors such as the ones reported in (:issue:`50`).

- |fix| Broken examples in the documentation have been corrected (:pr:`57`).

- |enhancement| When requesting attributes or method of a UncertQuant object under disabled uncertainty analysis (``uqanalysis=False``) now it will prompt an explanatory error instead of just crashing (:issue:`56`). 

.. rubric:: ``fitsignal``

- |fix| Corrected the behaviour of the scaling output (``fit.scale``). Now all fitted dipolar signals (``fit.V``) have the same scaling as the input signal (:issue:`53`). 

.. rubric::  ``regparamrange``

- |fix| Relaxed the exception handling to catch errors occuring under certain conditions. The function seems to crash due to LAPACK or SVD non-convergence errors during the GSVD, now these are catched and the alpha-range is estimated using simple SVD as an approximation. This function might be deprecated in a future release (:issue:`42`).   

----------------------------------------


Release ``v0.12.0`` - October 2020
------------------------------------------

.. rubric::  Overall changes

- |feature| Added new function ``diststats`` to calculate different statistical quantities of the distance distribution and their corresponding uncertainties (:pr:`37`).

- |feature| Introduced the option ``cores`` to ``bootan`` parallelize the bootstrapping using multiple CPUs (:pr:`35`). 

- |enhancement| The regularization operator matrices ``regoperator`` now include the edges of the distribution (:pr:`38`). Now the smoothness penalty is imposed on the distribution edges avoiding the accumulation of distribution mass at the edges of ``r``. 

- |enhancement| The interface for defining dipolar pathways has been simplified (:pr:`41`). For example, a signal with two dipolar pathways had to be defined as ``pathways = [[Lam0,np.nan], [lam1,T0]]``. Now the unmodulated pathway must be defined by its amplitude and does not accept the use of ``np.nan``, e.g. ``pathways = [Lam0, [lam1,T0]]``.

- |api| The project version control has been switched from the Git-flow to the GitHub-flow design. The default branch has been switched from ``master`` to ``main``, which is now always production-ready. All new contributions are merged into ``main`` exclusively by pull requests.

- |enhancement| The dependency on the ``lambda`` parameter has been removed from all phenomenological background models, and kept only for physical models (:pr:`43`). Their interface with ``dipolarbackground`` and ``dipolarkernel`` have been updated accordingly. 
 
.. rubric::  ``bg_homfractal`` 

-  |fix| Corrected behavior of the model. For ``d=3`` the model returned wrong values, and for ``d~=3`` the model resulted in an error.

.. rubric::  ``UncertQuant``

- |fix| Fixed bug when propagating uncertainty to scalar functions.

.. rubric::  ``deerload``

- |fix| Fixed UTF-8 error when loading certain spectrometer files in MacOS (:pr:`30`)

.. rubric::  ``fitsignal``

- |fix| The fitted scale of the signal is now properly calculated when fitting fully parametric signals. 
- |fix| Fixed error occuring when fitting a dipolar evolution function with a non-parametric distribution.

.. rubric::  ``selregparam``

- |fix| Fixed bug occuring when requesting the ``lc`` or ``lr`` selection methods.

.. rubric::  ``regparamange``

- |fix| An error occuring at the BLAS/LAPLACK error ocurring under certain conditions in MacOS and Ubuntu is now handled to avoid a crash. 

----------------------------------------


Release ``v0.11.0`` - September 2020
------------------------------------------

.. rubric::  Overall changes

* |enhancement| All Gauss models (``dd_gauss``,etc.) now use the standard deviation ``sigma`` instead of the FWHM as the width parameter for consistency with other method such as Rice distributions (:pr:`19`).

* |fix| All hard-wired random seeds have been removed. 

* |feature| A new method ``plot()`` has been added to the ``FitResult`` class returned by all fit functions. This will create a basic plot of the fit results (:pr:`7`).

.. rubric::  ``snlls``

- |api| Renamed option ``penalty`` as ``reg`` and improved its interface (:pr:`13`).
- |enhancement| The regularization parameter of the optimal solution is returned now (:pr:`20`).

.. rubric::  ``whitegaussnoise``

- |enhancement| Added a ``seed`` option to select static noise realizations.

.. rubric::  ``correctzerotime`` 

- |fix| Fixed bug when zero-time is at start/end of array (:pr:`24`).
- |fix| Function no longer rescales the experimental data passed on to the function. 

.. rubric::  ``fitsignal``  

- |enhancement| The regularization parameter of the optimal solution is returned now (:pr:`20`).
- |fix| Bug fixed when fitting dipolar evolution functions (no background and no experiment models) with a parametric distance distribution. 

.. rubric::  ``fitmultimodel``

- |enhancement| Start points are now spread over constrained parameter space grid instead of being randomble initiated(:pr:`22`).

.. rubric::  ``deerload`` 

- |fix| Now returns the time axis in microseconds instead of nanoseconds (:pr:`21`).
- |fix| The bug appearing when loading certain BES3T files has been fixed (:pr:`14`).

.. rubric::  ``fitregmodel``

- |enhancement| Now returns the fitted dipolar signal in the ``FitResult`` output

.. rubric::  ``correctscale``

- |fix| The parameter fit ranges have been adjusted.


----------------------------------------

Release ``v0.10.0`` - August 2020
--------------------------------------

As of this version, DeerLab is based on Python in contrast to older versions based on MATLAB found [here](https://github.com/JeschkeLab/DeerLab-Matlab).

.. rubric:: Overall changes

- |api| The following functions have been deprecated due to limited usability or due to functionality overlap with other DeerLab functions: ``aptkernel``, ``backgroundstart``, ``fitbackground``, ``paramodel``, and ``time2freq``. 

- |feature| All fit functions now return a single ``FitResult`` output which will contain all results. 

- |feature| All functions are now compatible with non-uniformly increasing distance axes. 

- |feature| All fit functions are completely agnostic with respect of the abolute values of the signal amplitude. This is automatically fitted by all function and return as part of the results.

- |feature| Uncertainty quantification for all fit functions is returned as a ``UncertQuant`` object from which confidence intervals, parameter distributions, etc. can be generated generalizing the uncertainty interface for all DeerLab. Uncertainty can now be propagated to arbitrary functions.

.. rubric:: ``fitparamodel``

- |enhancement| The functionality has been streamlined. Function now fits arbitrary parametric models using non-linear leas-squares without consideration of whether it is a time-domain or distance-domain model. The models no longer need to take two inputs (axis+parameters) and now only tk the parameters as input. 

.. rubric:: ``fitregmodel``

- |fix| Goodness-of-fit estimators are now computed using the proper estimation the degrees of freedom.

.. rubric:: ``fitmultimodel``

- |fix| Added internal measures to avoid situations where one or several components are suppressed by fitting zero-amplitudes making the method more stable. 

.. rubric:: ``uqst``

- |fix| The uncertainty distributions of the parameters are now returned as properly normalized probability density functions.

.. rubric:: ``fftspec``

- |fix| Frequency axis construction has been corrected.

.. rubric:: ``regoperator``

- |feature| Now calculates the numerically exact finite-difference matrix using Fornberg's method.

.. rubric:: ``correctphase``

- |feature| Now can handle 2D-datasets.

<|MERGE_RESOLUTION|>--- conflicted
+++ resolved
@@ -24,16 +24,11 @@
 - |fix| : Something which was not working as expected or leading to errors has been fixed.
 - |api| : This will require changes in your scripts or code.
 
-<<<<<<< HEAD
 Release ``v1.1.3`` - Ongoing
 ------------------------------------------
 - |fix| : Removes unnecessary files from the docs
 
-
-Release ``v1.1.2`` - September 2023
-=======
 Release ``v1.1.2`` - November 2023
->>>>>>> cf7cefee
 ------------------------------------------
 - |fix| : Fixes an issue with sophgrid (:pr:`463`).
 - |fix| : Fixes an error in the normalisation of the rice models (:pr:`459`).
